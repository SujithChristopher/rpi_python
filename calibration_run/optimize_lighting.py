import numpy as np
import cv2
from cv2 import aruco
from picamera2 import Picamera2
import toml
import libcamera
from threading import Thread
import time
import numpy as np
import toml

ARUCO_PARAMETERS = aruco.DetectorParameters()
ARUCO_PARAMETERS.useAruco3Detection = 1
ARUCO_PARAMETERS.cornerRefinementMethod = 2
ARUCO_DICT = aruco.getPredefinedDictionary(aruco.DICT_APRILTAG_36h11)
detector = aruco.ArucoDetector(ARUCO_DICT, ARUCO_PARAMETERS)
markerLength = 0.05
markerSeparation = 0.01

board = aruco.GridBoard(
    size=[1, 1],
    markerLength=markerLength,
    markerSeparation=markerSeparation,
    dictionary=ARUCO_DICT,
)

frame_size = (1200, 800)


def estimate_pose_single_markers(
    corners, marker_size, camera_matrix, distortion_coefficients
):
    marker_points = np.array(
        [
            [-marker_size / 2, marker_size / 2, 0],
            [marker_size / 2, marker_size / 2, 0],
            [marker_size / 2, -marker_size / 2, 0],
            [-marker_size / 2, -marker_size / 2, 0],
        ],
        dtype=np.float32,
    )
    rvecs, tvecs = [], []
    for corner in corners:
        _, r, t = cv2.solvePnP(
            marker_points,
            corner,
            camera_matrix,
            distortion_coefficients,
            flags=cv2.SOLVEPNP_ITERATIVE,
        )
        if r is not None and t is not None:
            rvecs.append(r.reshape(1, 3).tolist())
            tvecs.append(t.reshape(1, 3).tolist())
    return np.array(rvecs, dtype=np.float32), np.array(tvecs, dtype=np.float32)


_fish_params = toml.load("/home/sujith/Documents/programs/undistort_best.toml")
_fish_matrix = np.array(_fish_params["calibration"]["camera_matrix"]).reshape(3, 3)
_fish_dist = np.array(_fish_params["calibration"]["dist_coeffs"])
map1, map2 = cv2.fisheye.initUndistortRectifyMap(
    _fish_matrix, _fish_dist, np.eye(3), _fish_matrix, frame_size, cv2.CV_16SC2
)


class OptimizeLighting:
    def __init__(self, cam_calib_path, udp_stream=False):
        self.UDP_STREAM = udp_stream
        self.picam2 = Picamera2()
        self.config = self.picam2.create_video_configuration(
            {"format": "YUV420", "size": frame_size},
            controls={"FrameRate": 100, "ExposureTime": 1000},
            transform=libcamera.Transform(vflip=1),
        )

        self.picam2.configure(self.config)
        self.picam2.start()

        data = toml.load(cam_calib_path)
        self.camera_matrix = np.array(data["calibration"]["camera_matrix"]).reshape(
            3, 3
        )
        self.distortion_coeff = np.array(data["calibration"]["dist_coeffs"])
        self.parameter_scan = {
            "ExposureTime": np.arange(1000, 2000, 500)
        }  # 1000 to 6500 with increments of 500

        self.collect_data = {
            "Corners": [],
            "CornerCounter": [],
            "Ids": [],
            "ExposureTime": [],
            "ExIndex": [],
            "FrameCounter": [],
            "Tvec": [],
            "Rvec": [],
        }

        self.frame_counter = 0
        self.reset_fcounter = True
        self.exposure_trigger = True
        self.exposure_idx = 0
        self.frame_exposure_t = 0
        self.current_exposure = None
        self.stop_recording = False
        self.corner_counter = 0

        self.default_ids = [4, 8, 12, 14, 20]


    def camera_thread(self):
        print('ExposureTime: ', 1000)
        while True:
            video_frame = self.picam2.capture_array()[: frame_size[1], : frame_size[0]]
            self.frame_exposure_t = self.picam2.capture_metadata()["ExposureTime"]
            video_frame = cv2.remap(
                cv2.flip(video_frame, 1),
                map1,
                map2,
                interpolation=cv2.INTER_CUBIC,
                borderMode=cv2.BORDER_CONSTANT,
            )

            corners, ids, rejected = detector.detectMarkers(video_frame)
            corners, ids, rejected, _ = detector.refineDetectedMarkers(
                image=video_frame,
                board=board,
                detectedCorners=corners,
                detectedIds=ids,
                rejectedCorners=rejected,
            )

            rvec, tvec = estimate_pose_single_markers(corners, 0.05, self.camera_matrix, self.distortion_coeff)
            shp = tvec.shape
            if (ids is not None) and all(
                    item in self.default_ids for item in np.array(ids)
                ):
                self.collect_data["Corners"].append(corners)
                self.collect_data["Ids"].append(ids)

                self.collect_data["ExposureTime"].append(0)
                self.collect_data["ExIndex"].append(self.current_exposure)
                self.collect_data["FrameCounter"].append(0)
                self.collect_data["Tvec"].append(tvec)
                self.collect_data["Rvec"].append(rvec)
                self.corner_counter += 1

            else:
                self.collect_data["Corners"].append(None)
                self.collect_data["Ids"].append(None)
                self.collect_data["ExposureTime"].append(0)
                self.collect_data["ExIndex"].append(self.current_exposure)
                self.collect_data["FrameCounter"].append(0)
                self.collect_data["Tvec"].append(np.zeros(shp))
                self.collect_data["Rvec"].append(np.eye(3))

                self.reset_fcounter = False
            self.frame_counter += 1
<<<<<<< HEAD

            if self.frame_counter == 300:
                self.collect_data["CornerCounter"].append(self.corner_counter)
=======
            
            if self.frame_counter == 100:
                
                self.collect_data['CornerCounter'].append(self.corner_counter)
>>>>>>> d12ae91d
                self.corner_counter = 0

                self.exposure_idx += 1
                self.frame_counter = 0
<<<<<<< HEAD
                print("new")
                if self.exposure_idx == len(self.parameter_scan["ExposureTime"]):
                    self.stop_recording = True
                    self.picam2.close()
                    break
=======
                if self.exposure_idx == len(self.parameter_scan['ExposureTime']):

                    self.stop_recording = True
                    self.picam2.close()
                    break
                print('ExposureTime: ', self.parameter_scan["ExposureTime"][self.exposure_idx]) 
>>>>>>> d12ae91d

                self.picam2.set_controls(
                    {
                        "ExposureTime": self.parameter_scan["ExposureTime"][
                            self.exposure_idx
                        ]
                    }
                )

            if self.stop_recording:
                self.picam2.close()
                print("Stopping recording")
                break
            cv2.imshow("frame", cv2.resize(video_frame, (350, 200)))

            if cv2.waitKey(1) & 0xFF == ord("q"):
                
                cv2.destroyAllWindows()
                break
            # print(video_frame.shape)
        self.process_recorded()

    def process_recorded(self):
<<<<<<< HEAD
        print(self.collect_data["CornerCounter"])
        print("done")
=======

        ex_id = np.argmax(self.collect_data['CornerCounter'])
        
        print('Frames detected in each exposure interval')
        print(self.collect_data['CornerCounter'])
        print('argsort value', np.argsort(self.collect_data['CornerCounter']))
        print('Exposure index: ', np.argmax(self.collect_data['CornerCounter']))
        print('Exposure time: ', self.parameter_scan["ExposureTime"][ex_id])

        tvec = np.array(self.collect_data['Tvec'], )

        tvec = tvec.reshape(tvec.shape[0],3)
        norms = []
        print('shape')
        print(tvec.shape)

        # Iterate in steps of 500
        for i in range(0, tvec.shape[0], 500):
            chunk = tvec[i:i+500]
            norm = np.linalg.norm(chunk, axis=1)  # Calculate the norm for each row in the chunk
            norms.append(norm)
            print(norm)
            print('asdf')
        # print(norms)
        print('Minimum SD of Tvec')
>>>>>>> d12ae91d
        pass

    def run(self):
        t1 = Thread(target=self.camera_thread)
        t1.start()
        t1.join()


if __name__ == "__main__":
    CAMERA_CALIBRATION_FILE = "/home/sujith/Documents/programs/calib_mono_faith3D.toml"
    main = OptimizeLighting(cam_calib_path=CAMERA_CALIBRATION_FILE)
    main.run()<|MERGE_RESOLUTION|>--- conflicted
+++ resolved
@@ -155,34 +155,20 @@
 
                 self.reset_fcounter = False
             self.frame_counter += 1
-<<<<<<< HEAD
-
-            if self.frame_counter == 300:
-                self.collect_data["CornerCounter"].append(self.corner_counter)
-=======
             
             if self.frame_counter == 100:
                 
                 self.collect_data['CornerCounter'].append(self.corner_counter)
->>>>>>> d12ae91d
                 self.corner_counter = 0
 
                 self.exposure_idx += 1
                 self.frame_counter = 0
-<<<<<<< HEAD
-                print("new")
-                if self.exposure_idx == len(self.parameter_scan["ExposureTime"]):
-                    self.stop_recording = True
-                    self.picam2.close()
-                    break
-=======
                 if self.exposure_idx == len(self.parameter_scan['ExposureTime']):
 
                     self.stop_recording = True
                     self.picam2.close()
                     break
                 print('ExposureTime: ', self.parameter_scan["ExposureTime"][self.exposure_idx]) 
->>>>>>> d12ae91d
 
                 self.picam2.set_controls(
                     {
@@ -206,10 +192,6 @@
         self.process_recorded()
 
     def process_recorded(self):
-<<<<<<< HEAD
-        print(self.collect_data["CornerCounter"])
-        print("done")
-=======
 
         ex_id = np.argmax(self.collect_data['CornerCounter'])
         
@@ -235,7 +217,6 @@
             print('asdf')
         # print(norms)
         print('Minimum SD of Tvec')
->>>>>>> d12ae91d
         pass
 
     def run(self):
